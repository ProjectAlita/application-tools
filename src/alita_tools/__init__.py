--- conflicted
+++ resolved
@@ -254,8 +254,11 @@
 
     tools = []
     for tool in tools_list:
-<<<<<<< HEAD
         tool.setdefault("settings", {})
+        # validate tool name syntax - it cannot be started with _
+        for tool_name in tool.get('settings', {}).get('selected_tools', []):
+            if tool_name.startswith('_'):
+                raise ValueError(f"Tool name '{tool_name}' from toolkit '{tool.get('type', '')}' cannot start with '_'")
         tool["settings"]["alita"] = alita
         tool["settings"]["llm"] = llm
 
@@ -276,76 +279,6 @@
                 tools.extend(toolkit_tools)
             except Exception as e:
                 logger.warning("Error getting tools for '%s'. Reason: %s", ttype, e)
-=======
-        # validate tool name syntax - it cannot be started with _
-        for tool_name in tool.get('settings', {}).get('selected_tools', []):
-            if tool_name.startswith('_'):
-                raise ValueError(f"Tool name '{tool_name}' from toolkit '{tool.get('type', '')}' cannot start with '_'")
-        tool['settings']['alita'] = alita
-        tool['settings']['llm'] = llm
-        if tool['type'] == 'openapi':
-            tools.extend(get_openapi(tool))
-        elif tool['type'] == 'github':
-            tools.extend(get_github(tool))
-        elif tool['type'] == 'jira':
-            tools.extend(get_jira(tool))
-        elif tool['type'] == 'confluence':
-            tools.extend(get_confluence(tool))
-        elif tool['type'] == 'service_now':
-            tools.extend(get_service_now(tool))
-        elif tool['type'] == 'gitlab':
-            tools.extend(get_gitlab(tool))
-        elif tool['type'] == 'gitlab_org':
-            tools.extend(get_gitlab_org(tool))
-        elif tool['type'] == 'zephyr':
-            tools.extend(get_zephyr(tool))
-        elif tool['type'] == 'browser':
-            tools.extend(get_browser(tool))
-        elif tool['type'] == 'yagmail':
-            tools.extend(get_yagmail(tool))
-        elif tool['type'] == 'report_portal':
-            tools.extend(get_report_portal(tool))
-        elif tool['type'] == 'bitbucket':
-            tools.extend(get_bitbucket(tool))
-        elif tool['type'] == 'testrail':
-            tools.extend(get_testrail(tool))
-        elif tool['type'] in ['ado_boards', 'ado_wiki', 'ado_plans', 'ado_repos', 'azure_devops_repos']:
-            tools.extend(get_ado(tool['type'], tool))
-        elif tool['type'] == 'testio':
-            tools.extend(get_testio(tool))
-        elif tool['type'] == 'xray_cloud':
-            tools.extend(get_xray_cloud(tool))
-        elif tool['type'] == 'sharepoint':
-            tools.extend(get_sharepoint(tool))
-        elif tool['type'] == 'qtest':
-            tools.extend(get_qtest(tool))
-        elif tool['type'] == 'zephyr_scale':
-            tools.extend(get_zephyr_scale(tool))
-        elif tool['type'] == 'zephyr_enterprise':
-            tools.extend(get_zephyr_enterprise(tool))
-        elif tool['type'] == 'rally':
-            tools.extend(get_rally(tool))
-        elif tool['type'] == 'sql':
-            tools.extend(get_sql(tool))
-        elif tool['type'] == 'sonar':
-            tools.extend(get_sonar(tool))
-        elif tool['type'] == 'google_places':
-            tools.extend(get_google_places(tool))
-        elif tool['type'] == 'azure_search':
-            tools.extend(get_azure_search(tool))
-        elif tool['type'] == 'pandas':
-            tools.extend(get_pandas(tool))
-        elif tool['type'] == 'figma':
-            tools.extend(get_figma(tool))
-        elif tool['type'] == 'salesforce':
-            tools.extend(get_salesforce(tool))
-        elif tool['type'] == 'carrier':
-            tools.extend(get_carrier(tool))
-        elif tool['type'] == 'ocr':
-            tools.extend(get_ocr(tool))
-        elif tool['type'] == 'pptx':
-            tools.extend(get_pptx(tool))
->>>>>>> dd311b03
         else:
             # Fallback for custom modules
             if tool.get("settings", {}).get("module"):
